--- conflicted
+++ resolved
@@ -7,128 +7,46 @@
 from multiprocessing.pool import ThreadPool
 
 import os
+from collections.abc import Iterable, Sequence
 from datetime import datetime, timedelta
 from pathlib import Path
-<<<<<<< HEAD
-from typing import Dict, Iterable, List, Optional, Sequence
-from zipfile import ZipFile
+from typing import override
 
 import requests
 
-
-from ._auth import NASA_HOST, get_netrc_credentials
-from ._select_orbit import T_ORBIT, ValidityError, last_valid_orbit, valid_orbits
-=======
-from typing import Literal
-
-import requests
-
 from ._asf_s3 import get_orbit_files, ASF_BUCKET_NAME
-from ._select_orbit import T_ORBIT, ValidityError, last_valid_orbit
->>>>>>> f6bcfffa
+from ._select_orbit import ValidityError, last_valid_orbit, valid_orbits
 from ._types import Filename
 from .client import AbstractSession, Client, OrbitType
 from .log import logger
 from .products import SentinelOrbit
 
 
-<<<<<<< HEAD
 class ASFSession(AbstractSession):
     """
     Authenticated session to ASF.
 
     Downloading is the only service provided.
+
+    The interface doesn't take any username, password, etc., since orbit files
+    are publicly available via S3.
     """
-    auth_url = (
-        "https://urs.earthdata.nasa.gov/oauth/authorize?response_type=code&"
-        "client_id=BO_n7nTIlMljdvU6kRRB3g&redirect_uri=https://auth.asf.alaska.edu/login"
-    )
-
-    def __init__(
-        self,
-=======
-class ASFClient:
-    eof_lists = {"precise": None, "restituted": None}
-
-    def __init__(
-        self,
-        cache_dir: Filename | None = None,
->>>>>>> f6bcfffa
-        username: str = "",
-        password: str = "",
-        netrc_file: Filename | None = None,
-    ):
-<<<<<<< HEAD
-        if username and password:
-            self._username = username
-            self._password = password
-        else:
-            logger.debug(f"Get credentials form netrc ({netrc_file!r})")
-            self._username = ""
-            self._password = ""
-            try:
-                self._username, self._password = get_netrc_credentials(NASA_HOST, netrc_file)
-            except FileNotFoundError:
-                logger.warning("No netrc file found.")
-            except ValueError as e:
-                logger.warning(f"Can't find ASF cred: {e}")
-                if NASA_HOST not in e.args[0]:
-                    raise e
-                logger.warning(
-                    f"No NASA Earthdata credentials found in netrc file. Please create one using {SIGNUP_URL}"
-                )
-=======
-        """Initialize the ASF client.
-
-        The interface still accepts username, password, etc.,
-        these are now ignored since orbit files are publicly available via S3.
-        """
-        self._cache_dir = cache_dir
->>>>>>> f6bcfffa
-
-    def get_full_eof_list(
-        self, orbit_type="precise", max_dt=None
-    ) -> list[SentinelOrbit]:
-        """Get the list of orbit files from the public S3 bucket.
-
-        If a cached file list exists and is current, that file is used.
-        Otherwise the list is retrieved fresh from S3.
-
-        Args:
-            orbit_type (str): Either "precise" or "restituted"
-            max_dt (datetime, optional): latest datetime requested; if the cached
-                list is older than this, the cache is cleared.
-
-<<<<<<< HEAD
+    def __init__(self):
+        pass
+
     def __bool__(self):
         """Tells whether the object has been correctly initialized"""
-        return bool(self.session)
-
-    def get_authenticated_session(self) -> requests.Session:
-        """Get an authenticated `requests.Session` using earthdata credentials.
-
-        Fuller example here:
-        https://github.com/ASFHyP3/hyp3-sdk/blob/ec72fcdf944d676d5c8c94850d378d3557115ac0/src/hyp3_sdk/util.py#L67C8-L67C8
-
-        Returns
-        -------
-        requests.Session
-            Authenticated session
-        """
-        s = requests.Session()
-        response = s.get(self.auth_url, auth=(self._username, self._password))
-        response.raise_for_status()
-        return s
+        return True
 
     def _download_and_write(self, url: str, save_dir: Filename=".") -> Path:
-        """Wrapper function to run the link downloading in parallel
+        """Download an orbit file from a URL and save it to save_dir.
 
         Args:
-            url (str): url of orbit file to download
-            save_dir (str): directory to save the EOF files into
+            url (str): URL of the orbit file to download.
+            save_dir (str): Directory to save the orbit file.
 
         Returns:
-            Path: Filename to saved orbit file
+            Path: Path to the saved orbit file.
         """
         fname = Path(save_dir) / url.split("/")[-1]
         if os.path.isfile(fname):
@@ -136,55 +54,26 @@
             return fname
 
         logger.info("Downloading %s", url)
-        get_function = self.session.get if self.session is not None else requests.get
         try:
-            response = get_function(url)
+            response = requests.get(url)
             response.raise_for_status()
         except requests.exceptions.HTTPError as e:
-            logger.warning(e)
-
-            login_url = self.auth_url + f"&state={url}"
-            logger.warning(
-                "Failed to download %s. Trying URS login url: %s", url, login_url
-            )
-            # Add credentials
-            response = get_function(login_url, auth=(self._username, self._password))
-            response.raise_for_status()
+            logger.error("Failed to download %s: %s", url, e)
+            raise
 
         logger.info("Saving to %s", fname)
         with open(fname, "wb") as f:
-            f.write(response.content)
-        if fname.suffix == ".zip":
-            ASFSession._extract_zip(fname, save_dir=save_dir)
-            # Pass the unzipped file ending in ".EOF", not the ".zip"
-            fname = fname.with_suffix("")
+            _ = f.write(response.content)
         return fname
 
-    @staticmethod
-    def _extract_zip(fname_zipped: Path, save_dir=None, delete=True):
-        if save_dir is None:
-            save_dir = fname_zipped.parent
-        with ZipFile(fname_zipped, "r") as zip_ref:
-            # Extract the .EOF to the same direction as the .zip
-            zip_ref.extractall(path=save_dir)
-
-            # check that there's not a nested zip structure
-            zipped = zip_ref.namelist()[0]
-            zipped_dir = os.path.dirname(zipped)
-            if zipped_dir:
-                no_subdir = save_dir / os.path.split(zipped)[1]
-                os.rename((save_dir / zipped), no_subdir)
-                os.rmdir((save_dir / zipped_dir))
-        if delete:
-            os.remove(fname_zipped)
-
+    @override
     def download_all(
         self,
         eofs: list[str],
         output_directory: Filename,
         max_workers: int = 3,
-    ) -> List[Filename]:
-        filenames: List[Filename] = []
+    ) -> list[Path]:
+        filenames: list[Path] = []
         pool = ThreadPool(processes=max_workers)
         result_url_dict = {
             pool.apply_async(
@@ -197,6 +86,8 @@
         for result, url in result_url_dict.items():
             cur_filename = result.get()
             if cur_filename is None:
+                # FIXME: input method (_download_and_write throws and never return None)
+                # => Chose: trace and continue (what we try to do here), or abort (_download_and_write)
                 logger.error("Failed to download orbit for %s", url)
             else:
                 logger.info("Finished %s, saved to %s", url, cur_filename)
@@ -214,40 +105,29 @@
     - authentication method that'll return a :class:`DataspaceSession`
       object which will permit downloading eof products found.
     """
-    precise_url = "https://s1qc.asf.alaska.edu/aux_poeorb/"
-    res_url = "https://s1qc.asf.alaska.edu/aux_resorb/"
-    urls = {OrbitType.precise: precise_url, OrbitType.restituted: res_url}
+    precise_url : str = "https://s1qc.asf.alaska.edu/aux_poeorb/"
+    res_url     : str = "https://s1qc.asf.alaska.edu/aux_resorb/"
 
     def __init__(
         self,
-        cache_dir: Optional[Filename] = None,
+        cache_dir: Filename | None = None,
     ):
-        self._cache_dir = cache_dir
+        self._cache_dir : Filename|None = cache_dir
         # Non-static member data in order to play with different data in tests
-        self.eof_lists : Dict[OrbitType, Optional[Sequence[SentinelOrbit]]] = {
-                OrbitType.precise: None,
-                OrbitType.restituted: None
+        self.eof_lists : dict[OrbitType, Sequence[SentinelOrbit]|None] = {
+            OrbitType.precise: None,
+            OrbitType.restituted: None
         }
 
-    def authenticate(self, *args, **kwargs) -> ASFSession:
-        """
-        Authenticate to the client.
-
-        The authentication will try to use in order:
-        1. ``username`` + ``password``
-        2. dataspace entry from ``netrc_file`` (or $NETRC, or ``~/.netrc``)
-
-        Args:
-            username (str): Optional user name
-            password (str): Optional use password
-            netrc_file (Optional[Filename]): Optional name of netrc file
-
-        :raise FileNotFoundError: if ``netrc`` file cannot be found.
-        :raise ValueError: if there is no entry for ASF host in the netrc
-        :raises RuntimeError: if the access token cannot be created
-        """
-        return ASFSession(*args, **kwargs)
-
+    @override
+    def authenticate(self) -> ASFSession:
+        """
+        Returns an ASF session object.
+        No actual authentication is done for ASF S3 servers.
+        """
+        return ASFSession()
+
+    @override
     def query_orbit_by_dt(
             self,
             orbit_dts: Sequence[datetime],
@@ -255,24 +135,30 @@
             orbit_type: OrbitType,
             t0_margin: timedelta = Client.T0,
             t1_margin: timedelta = Client.T1,
-    ) -> List[str]:
+    ) -> list[str]:
         return self.get_download_urls(orbit_dts, missions, orbit_type)
 
     def get_full_eof_list(
             self,
             orbit_type: OrbitType = OrbitType.precise,
-            max_dt : Optional[datetime] = None
+            max_dt : datetime|None = None
     ) -> Sequence[SentinelOrbit]:
-        """Get the list of orbit files from the ASF server."""
-        if orbit_type not in self.urls:
-            raise ValueError(f"Unknown orbit type: {orbit_type.name}")
-=======
+        """Get the list of orbit files from the public S3 bucket.
+
+        If a cached file list exists and is current, that file is used.
+        Otherwise the list is retrieved fresh from S3.
+
+        Args:
+            orbit_type (str): Either "precise" or "restituted"
+            max_dt (datetime, optional): latest datetime requested; if the cached
+                list is older than this, the cache is cleared.
+
         Returns:
             list[SentinelOrbit]: list of orbit file objects
         """
-        if orbit_type not in ("precise", "restituted"):
-            raise ValueError(f"Unknown orbit type: {orbit_type}")
->>>>>>> f6bcfffa
+        if orbit_type not in self.eof_lists:
+            # Should never happen by construction
+            raise AssertionError(f"Unknown orbit type: {orbit_type.name}")
 
         if (eof_list := self.eof_lists.get(orbit_type)) is not None:
             return eof_list
@@ -280,59 +166,36 @@
         cache_path = self._get_filename_cache_path(orbit_type)
         if os.path.exists(cache_path):
             eof_list = self._get_cached_filenames(orbit_type)
-<<<<<<< HEAD
-            # Need to clear it if it's older than what we're looking for
+            # Clear the cache if the newest saved file is older than requested
             max_saved = max((e.start_time for e in eof_list))
-            if not max_dt or (max_saved < max_dt):
-                logger.warning(f"Clearing cached {orbit_type.name} EOF list:")
-                logger.warning(f"{max_saved} is older than requested {max_dt}")
-=======
-            # Clear the cache if the newest saved file is older than requested
-            max_saved = max(e.start_time for e in eof_list)
             if max_dt is not None and max_saved < max_dt:
-                logger.warning("Clearing cached %s EOF list:", orbit_type)
+                logger.warning("Clearing cached %s EOF list:", orbit_type.name)
                 logger.warning("%s is older than requested %s", max_saved, max_dt)
->>>>>>> f6bcfffa
                 self._clear_cache(orbit_type)
             else:
                 logger.info("Using %s elements from cached EOF list", len(eof_list))
                 self.eof_lists[orbit_type] = eof_list
                 return eof_list
 
-<<<<<<< HEAD
-        logger.info("Downloading all filenames from ASF (may take awhile)")
-        assert orbit_type in self.urls
-        resp = requests.get(self.urls[orbit_type])
-        finder = EOFLinkFinder()
-        finder.feed(resp.text)
-        eof_list = [SentinelOrbit(f) for f in finder.eof_links]
-=======
         logger.info("Downloading orbit file list from public S3 bucket")
         keys = get_orbit_files(orbit_type)
         eof_list = [SentinelOrbit(f) for f in keys]
->>>>>>> f6bcfffa
         self.eof_lists[orbit_type] = eof_list
         self._write_cached_filenames(orbit_type, eof_list)
         return eof_list
 
     def get_download_urls(
-<<<<<<< HEAD
             self,
             orbit_dts: Sequence[datetime],
             missions: Iterable[str],
             orbit_type: OrbitType = OrbitType.precise
-    ) -> List[str]:
+    ) -> list[str]:
         """Find the URL for an orbit file covering the specified datetime
-=======
-        self, orbit_dts: list[datetime], missions: list[str], orbit_type="precise"
-    ) -> list[str]:
-        """Find the download URL for an orbit file covering the specified datetime.
->>>>>>> f6bcfffa
 
         Args:
             orbit_dts (list[datetime]): requested dates for orbit coverage.
-            missions (list[str]): specify S1A or S1B (should be same length as orbit_dts).
-            orbit_type (str): either "precise" or "restituted".
+            missions (list[str]): specify S1A, S1B or S1C
+            orbit_type (OrbitType): either "precise" or "restituted".
 
         Returns:
             list[str]: URLs for the orbit files.
@@ -347,21 +210,14 @@
             "S1B": [eof for eof in eof_list if eof.mission == "S1B"],
             "S1C": [eof for eof in eof_list if eof.mission == "S1C"],
         }
-<<<<<<< HEAD
-        # For precise orbits, we can have a larger front margin to ensure we
-        # cover the ascending node crossing
+        # For precise orbits, use a larger front margin to ensure coverage
         if orbit_type == OrbitType.precise:
             margin0 = Client.T0
-=======
-        # For precise orbits, use a larger front margin to ensure coverage
-        if orbit_type == "precise":
-            margin0 = timedelta(seconds=T_ORBIT + 60)
->>>>>>> f6bcfffa
         else:
             margin0 = Client.T1
 
-        remaining_orbits = []
-        urls = []
+        remaining_orbits : list[tuple[datetime, str]] = []
+        urls : list[str] = []
         for dt, mission in zip(orbit_dts, missions):
             try:
                 filename = last_valid_orbit(
@@ -388,14 +244,14 @@
 
         return urls
 
-<<<<<<< HEAD
+    @override
     def query_orbits_by_dt_range(
         self,
         first_dt: datetime,
         last_dt: datetime,
         missions: Sequence[str] = (),
         orbit_type: OrbitType = OrbitType.precise,
-    ) -> List[str]:
+    ) -> list[str]:
         """Query the ASF API for product URLs for the specified missions/orbit time range.
 
         This method returns the URLs of all orbit files that intersect the requested range.
@@ -404,7 +260,7 @@
         ----------
         first_dt (str datetime.datetime): first datetime for orbit coverage
         last_dt (str datetime.datetime): last datetime for orbit coverage
-        missions (list[str]): optional, to specify S1A or S1B
+        missions (list[str]): optional, to specify S1A, S1B or S1C
             No input downloads both.
         orbit_type : OrbitType, choices = {precise, restituted}
 
@@ -415,7 +271,7 @@
             This result can be directly used by:method:`DataspaceClient.download_all`.
         """
         orbits = self.query_orbit_files_by_dt_range(first_dt, last_dt, missions, orbit_type)
-        urls = [self.urls[orbit_type] + orbit.filename for orbit in orbits]
+        urls = [f"https://{ASF_BUCKET_NAME}.s3.amazonaws.com/{orbit.filename}" for orbit in orbits]
         return urls
 
     def query_orbit_files_by_dt_range(
@@ -424,7 +280,7 @@
         last_dt: datetime,
         missions: Sequence[str] = (),
         orbit_type: OrbitType = OrbitType.precise,
-    ) -> List[SentinelOrbit]:
+    ) -> list[SentinelOrbit]:
         """Query the ASF API for product info for the specified missions/orbit time range.
 
         This method returns the information of all orbit files that intersect the requested range.
@@ -433,7 +289,7 @@
         ----------
         first_dt (str datetime.datetime): first datetime for orbit coverage
         last_dt (str datetime.datetime): last datetime for orbit coverage
-        missions (list[str]): optional, to specify S1A or S1B
+        missions (list[str]): optional, to specify S1A, S1B or S1C
             No input downloads both.
         orbit_type : OrbitType, choices = {precise, restituted}
 
@@ -444,15 +300,16 @@
             This result CANNOT be directly used by:method:`DataspaceClient.download_all`.
         """
         eof_list = self.get_full_eof_list(orbit_type=orbit_type, max_dt=last_dt)
-        missions = missions or ("S1A", "S1B")
+        missions = missions or ("S1A", "S1B", "S1C")
         # Split up for quicker parsing of the latest one
         mission_to_eof_list = {
             "S1A": [eof for eof in eof_list if eof.mission == "S1A"],
             "S1B": [eof for eof in eof_list if eof.mission == "S1B"],
+            "S1C": [eof for eof in eof_list if eof.mission == "S1C"],
         }
-        orbits = []
+        orbits : list[SentinelOrbit] = []
         for mission in missions:
-            assert mission in ("S1A", "S1B"), f"Invalid {mission=!r}"
+            assert mission in ("S1A", "S1B", "S1C"), f"Invalid {mission=!r}"
             orbits.extend(valid_orbits(
                 last_dt,
                 first_dt,
@@ -466,14 +323,8 @@
     def _get_cached_filenames(
             self,
             orbit_type: OrbitType = OrbitType.precise
-    ) -> List[SentinelOrbit]:
-        """Get the cache path for the ASF orbit files."""
-=======
-    def _get_cached_filenames(
-        self, orbit_type: Literal["precise", "restituted"]
-    ) -> list[SentinelOrbit] | None:
+    ) -> list[SentinelOrbit]:
         """Read the cache file for the ASF orbit filenames."""
->>>>>>> f6bcfffa
         filepath = self._get_filename_cache_path(orbit_type)
         logger.debug(f"ASF file path cache: {filepath = }")
         if os.path.exists(filepath):
@@ -481,26 +332,20 @@
                 return [SentinelOrbit(f) for f in f.read().splitlines()]
         return []
 
-<<<<<<< HEAD
     def _write_cached_filenames(
             self,
             orbit_type: OrbitType = OrbitType.precise,
             eof_list: Sequence[SentinelOrbit] = (),
     ) -> None:
-        """Cache the ASF orbit files."""
+        """Cache the ASF orbit filenames."""
         eof_list = eof_list or []
-=======
-    def _write_cached_filenames(self, orbit_type="precise", eof_list=[]) -> None:
-        """Cache the ASF orbit filenames."""
->>>>>>> f6bcfffa
         filepath = self._get_filename_cache_path(orbit_type)
         with open(filepath, "w") as f:
             for e in eof_list:
-                f.write(e.filename + "\n")
-
-<<<<<<< HEAD
+                _ = f.write(e.filename + "\n")
+
     def _clear_cache(self, orbit_type: OrbitType = OrbitType.precise) -> None:
-        """Clear the cache for the ASF orbit files."""
+        """Clear the cache for the ASF orbit filenames."""
         filepath = self._get_filename_cache_path(orbit_type)
         os.remove(filepath)
 
@@ -509,24 +354,10 @@
         return os.path.join(self.get_cache_dir(), fname)
 
     def get_cache_dir(self) -> Filename:
-        """Find location of directory to store .hgt downloads
-        Assuming linux, uses ~/.cache/sentineleof/
-=======
-    def _clear_cache(self, orbit_type="precise") -> None:
-        """Clear the cache for the ASF orbit filenames."""
-        filepath = self._get_filename_cache_path(orbit_type)
-        os.remove(filepath)
-
-    def _get_filename_cache_path(self, orbit_type="precise") -> str:
-        fname = f"{orbit_type.lower()}_filenames.txt"
-        return os.path.join(self.get_cache_dir(), fname)
-
-    def get_cache_dir(self) -> Path | str:
         """Determine the directory to store orbit file caches.
 
         Returns:
             str: Directory path
->>>>>>> f6bcfffa
         """
         if self._cache_dir is not None:
             return self._cache_dir
@@ -535,36 +366,4 @@
         logger.debug("Cache path: %s", path)
         if not os.path.exists(path):
             os.makedirs(path)
-<<<<<<< HEAD
-        return path
-=======
-        return path
-
-    def _download_and_write(self, url: str, save_dir: str = ".") -> Path:
-        """Download an orbit file from a URL and save it to save_dir.
-
-        Args:
-            url (str): URL of the orbit file to download.
-            save_dir (str): Directory to save the orbit file.
-
-        Returns:
-            Path: Path to the saved orbit file.
-        """
-        fname = Path(save_dir) / url.split("/")[-1]
-        if os.path.isfile(fname):
-            logger.info("%s already exists, skipping download.", url)
-            return fname
-
-        logger.info("Downloading %s", url)
-        try:
-            response = requests.get(url)
-            response.raise_for_status()
-        except requests.exceptions.HTTPError as e:
-            logger.error("Failed to download %s: %s", url, e)
-            raise
-
-        logger.info("Saving to %s", fname)
-        with open(fname, "wb") as f:
-            f.write(response.content)
-        return fname
->>>>>>> f6bcfffa
+        return path