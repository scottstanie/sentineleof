--- conflicted
+++ resolved
@@ -275,20 +275,11 @@
 
 
 def _extract_zip(fname_zipped, save_dir=None, delete=True):
-    # dirname = os.path.dirname(fname_zipped)
-    outdir = os.path.dirname(fname_zipped)
+    if save_dir is None:
+        save_dir = os.path.dirname(fname_zipped)
     with ZipFile(fname_zipped, "r") as zip_ref:
         # Extract the .EOF to the same direction as the .zip
-<<<<<<< HEAD
         zip_ref.extractall(path=save_dir)
-=======
-        for name in zip_ref.namelist():
-            data = zip_ref.read(name)
-            newname = os.path.join(outdir, os.path.basename(name))
-            with open(newname, 'wb') as fd:
-                fd.write(data)
-
->>>>>>> e2ea0609
     if delete:
         os.remove(fname_zipped)
 
